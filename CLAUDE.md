--- conflicted
+++ resolved
@@ -1,730 +1,726 @@
-# CLAUDE.md - Global Company Policies
-
-## 🚨 MANDATORY TASK INITIATION PROTOCOL (READ FIRST)
-
-**BEFORE ANY TASK EXECUTION - COMPLETE THIS CHECKLIST:**
-
-### Phase 1: Foundation Knowledge ✅
-- [ ] **Read CLAUDE.md completely** (this file) - understand all company policies  
-- [ ] **Read README.md** - understand project architecture and setup
-- [ ] **Identify task complexity** - single-step vs multi-step vs multi-domain
-<<<<<<< HEAD
-- [ ] **Think as en engineer** Think about the correct repair method and follow the reuse philosophy of large-scale projects. Avoid bypassing all existing logic and creating a new logic block.
-- [ ] **Respect to the basic process**  Avoid skipping or modifying the basic process when it fails.
-- [ ] **NEVER BYPASS P3 SHIP FAILURES** When p3 ship fails, ALWAYS fix the root cause. Never create workarounds, mock tests, or manual processes to bypass validation. If pandas import fails, fix the dependency chain. If tests timeout, fix the environment. If validation fails, fix the code. This ensures system integrity and prevents technical debt.
-=======
-- [ ] **Think as en engineer** - Think about the correct repair method and follow the reuse philosophy of large-scale projects. Avoid bypassing all existing logic and creating a new logic block.
-- [ ] **Respect to the basic process** - Avoid skipping or modifying the basic process when it fails.
-- [ ] **Two-layer modularity** - Before you start, think clearly about what directory to put your code in. The logic you care about should be in the directories/subdirectories/<here>. Follow the two-tier principle of modules/submodules/<file>.
->>>>>>> c9ad4dae
-
-### Phase 2: Tool & Agent Selection ✅  
-- [ ] **Determine tool requirements**:
-  - Simple read/analysis → Direct tools (Read, Grep, Glob)
-  - Git operations → Use `p3` commands (NEVER direct git for PR creation)
-  - Complex workflows → Route through `agent-coordinator`
-- [ ] **Select appropriate specialist agents** from 17 available:
-  - Orchestration: agent-coordinator
-  - Core Ops: git-ops, dev-quality, data-engineer, infra-ops, monitoring  
-  - Specialized: quant-research, compliance-risk, backend-architect, web-frontend, web-backend, api-designer, security-engineer, performance-engineer, database-admin
-  - Strategic: hrbp, revops
-
-### Phase 3: Workflow Validation ✅
-- [ ] **Confirm routing decision**:
-  - Direct execution: Only for single-step read operations
-  - Agent-coordinator: All complex, multi-step, or multi-domain tasks
-  - P3 commands: All PR creation (`p3 ship "title" ISSUE_NUM`)
-- [ ] **Validate execution keywords** for agent tasks:
-  - Use "EXECUTE", "IMPLEMENT", "WRITE CODE" for action
-  - End with "COMPLETE THE FULL IMPLEMENTATION"
-
-### Phase 4: Quality Assurance ✅
-- [ ] **Pre-execution checks**:
-  - Issue linked and properly scoped (≤5 days)
-  - GitHub issue exists for context preservation
-  - Agent issue tracking confirmed (each agent → specific GitHub issue)
-- [ ] **Compliance verification**:
-  - English-only standard maintained
-  - Configuration centralization (`common/config/`)  
-  - Documentation currency planned
-
-### Phase 5: Completion & PR Creation ✅
-- [ ] **Task completion verification**:
-  - All implementation work finished
-  - Code tested and validated
-  - Documentation updated appropriately
-- [ ] **Self-validation of design goals** (MANDATORY before PR):
-  - Execute validation commands to verify changes work as intended
-  - Check compliance with original requirements
-  - Validate no regressions introduced
-  - Confirm architectural integrity maintained
-- [ ] **Automatic PR creation** (MANDATORY for significant changes):
-  - Route directly to `git-ops-agent` with EXECUTE keywords
-  - Use `p3 ship "title" ISSUE_NUM` workflow
-  - Include comprehensive change description
-  - Add proper labels and milestone assignment
-
----
-
-**❌ TASK EXECUTION WITHOUT COMPLETING THIS CHECKLIST VIOLATES COMPANY POLICY**
-
-**🎯 QUICK REFERENCE - MOST COMMON VIOLATIONS:**
-- Creating PRs with `gh pr create` instead of `p3 ship`
-- Routing PR creation through agent-coordinator instead of directly to git-ops-agent
-- Using direct tools for complex multi-step tasks instead of agent-coordinator
-- Skipping README.md reading before architecture tasks
-- Creating .md planning files instead of using GitHub Issues
-
----
-
-## 👥 ORGANIZATIONAL AUTHORITY STRUCTURE
-
-### 🚨 OFFICIAL ANNOUNCEMENT: P3 CLI MAINTENANCE TRANSFER (Effective Immediately)
-
-**P3 CLI GOVERNANCE TRANSITION**: As of 2025-09-02, the P3 Command Line Interface maintenance and development responsibility is officially transferred from general infrastructure management to **infra-ops-agent** as the designated specialist.
-
-**RATIONALE**: The P3 CLI has evolved from a complex 49-command system to a streamlined 8-workflow system with advanced worktree Python isolation capabilities. This simplified yet sophisticated system requires specialized infrastructure expertise for ongoing maintenance, optimization, and enhancement.
-
-**INFRA-OPS-AGENT P3 RESPONSIBILITIES** (Effective Immediately):
-- **P3 Command Development**: All new P3 command creation and modification
-- **Workflow Optimization**: P3 workflow efficiency analysis and improvement
-- **System Integration**: P3 integration with git workflows and CI/CD pipelines
-- **Performance Monitoring**: P3 execution performance tracking and optimization
-- **Documentation Maintenance**: P3 usage documentation and troubleshooting guides
-- **Version Management**: P3 CLI versioning, release coordination, and deployment
-- **User Support**: P3 workflow guidance and issue resolution
-
-### HRBP Agent - CLAUDE.md Owner and Policy Manager
-**DESIGNATED AUTHORITY**: HRBP agent has exclusive responsibility for:
-- CLAUDE.md content design, updates, and version control
-- Agent definition file standardization and template enforcement  
-- Company policy compliance monitoring and violation tracking
-- Cross-agent communication protocol specifications
-- Policy exemption evaluation and approval processes
-- **ORGANIZATIONAL GOVERNANCE**: P3 workflow policy compliance monitoring (not technical maintenance)
-
-**CHANGE MANAGEMENT**: All CLAUDE.md modifications must be:
-1. Proposed through HRBP agent via GitHub issue
-2. Reviewed for organizational impact and consistency
-3. Approved by HRBP agent before implementation
-4. Documented with rationale and effective date
-
-### Infra-Ops Agent - P3 CLI Technical Authority
-**DESIGNATED AUTHORITY**: Infra-ops-agent has exclusive technical responsibility for:
-- P3 CLI codebase maintenance and enhancement
-- P3 command functionality development and testing
-- P3 system architecture evolution and optimization
-- P3 integration with development workflows and tools
-- P3 performance analysis and system reliability
-- P3 troubleshooting and technical support
-
----
-
-<!-- Company Policy Document for SEC Filing-Enhanced Quantitative Trading Platform -->
-
-> **Clean Repository Structure** (2025-08-26): Main repository contains only code, documentation, and configurations. Data subtree at `build_data/` with centralized configs at `common/config/`.
-
-This file establishes the global company policies and standards for all Claude Code operations on this SEC Filing-Enhanced Graph RAG-powered DCF valuation system.
-
-## 🏢 COMPANY GOVERNANCE POLICIES
-
-### Universal Entry Point Policy
-
-**CRITICAL**: ALL complex tasks MUST route through agent-coordinator for optimal resource allocation and quality assurance.
-
-#### Core Delegation Principle
-- **Agent-Coordinator**: Primary orchestration agent for all multi-step workflows
-- **Direct Tools**: Only for simple, single-step operations (file reads, status checks)
-- **Specialized Agents**: Selected by agent-coordinator based on task requirements
-
-#### Task Classification Standards
-
-**MANDATORY AGENT-COORDINATOR ROUTING**:
-```yaml
-ALWAYS_use_agent_coordinator:
-  # Git Operations (NEVER use direct tools)
-  - ALL git commands (status, diff, log, add, commit, push, rebase)
-  - Branch operations and merging
-  - Release coordination and tagging
-  
-  # Exception: PR creation routes DIRECTLY to git-ops-agent (their specialty)
-  
-  # Development Workflows (NEVER do directly)
-  - Code implementation (writing, editing code files)
-  - Multi-file refactoring and restructuring
-  - Testing and validation workflows
-  - Build and deployment processes
-  
-  # Complex Analysis Tasks
-  - Multi-file code analysis and search
-  - Architecture planning and system design
-  - Data processing and ETL operations
-  - Performance analysis and optimization
-  
-  # Infrastructure Operations  
-  - Environment setup and configuration
-  - System monitoring and diagnostics
-  - Quality assurance processes
-  - Documentation generation
-  - P3 CLI maintenance and development
-```
-
-**DIRECT TOOL USAGE ONLY**:
-```yaml
-simple_single_step_only:
-  # File Operations (READ-ONLY information gathering)
-  - Reading single files for information
-  - Directory listing for exploration
-  - File pattern searching (Glob, Grep) for analysis
-  - Simple configuration lookups
-  
-  # Status and Information Commands
-  - Quick system status checks (non-git)
-  - Environment variable checks
-  - Simple path validation
-  
-  # NOTE: If any task involves WRITING, MODIFYING, or EXECUTING 
-  # multiple steps, it MUST go through agent-coordinator
-```
-
-**KEY PRINCIPLE**: When in doubt, route through agent-coordinator. Direct tools are ONLY for read-only information gathering and simple status checks.
-
-#### PR Creation Routing Exception
-
-**CRITICAL PR CREATION POLICY**: PR creation tasks route DIRECTLY to git-ops-agent, NOT through agent-coordinator.
-
-**RATIONALE**: PR creation is git-ops-agent's core specialty and primary responsibility. Direct routing ensures:
-- Optimal expertise utilization for git workflows
-- Faster PR creation without orchestration overhead  
-- Clear accountability for PR quality and compliance
-- Specialized handling of `p3 ship` workflow integration
-
-**IMPLEMENTATION**:
-```python
-# ✅ CORRECT: Direct routing to git-ops-agent for PR creation
-Task(subagent_type="git-ops-agent", prompt="EXECUTE PR creation workflow: analyze current branch changes, create comprehensive PR description, submit PR with proper labels and reviewers. COMPLETE THE FULL IMPLEMENTATION.")
-
-# ❌ WRONG: Routing PR creation through agent-coordinator
-Task(subagent_type="agent-coordinator", prompt="Create PR for current changes")
-```
-
-#### Claude Code Operation Matrix
-
-| Operation Type | Tool Usage | Example |
-|---|---|---|
-| **Git Commands** | 🚫 NEVER Direct → ✅ agent-coordinator | `git status` → Task(agent-coordinator) |
-| **Code Writing** | 🚫 NEVER Direct → ✅ agent-coordinator | Writing functions → Task(backend-architect-agent) |
-| **Multi-file Edit** | 🚫 NEVER Direct → ✅ agent-coordinator | Refactoring → Task(dev-quality-agent) |
-| **PR Creation** | 🚫 NEVER Direct → ✅ git-ops-agent | `p3 ship` → Task(git-ops-agent) |
-| **File Reading** | ✅ Direct Tools OK | Read("path/file.py") |
-| **Directory Listing** | ✅ Direct Tools OK | LS("/path/to/dir") |
-| **Pattern Search** | ✅ Direct Tools OK | Grep("pattern", glob="*.py") |
-| **Status Check** | ✅ Direct Tools OK | Non-git status commands |
-
-#### Violation Examples to Avoid
-```bash
-# ❌ WRONG: Direct git commands
-Bash("git status")
-Bash("git add .")
-Bash("git commit -m 'message'")
-
-# ✅ CORRECT: Route through agent-coordinator with EXECUTION instructions
-Task(subagent_type="agent-coordinator", prompt="EXECUTE git commit workflow: analyze current changes with git status and git diff, add all modified files, create commit with descriptive message, and push to remote. WRITE CODE and COMPLETE THE FULL IMPLEMENTATION.")
-
-# ✅ CORRECT: For PR creation, route DIRECTLY to git-ops-agent  
-Task(subagent_type="git-ops-agent", prompt="EXECUTE PR creation workflow: analyze current branch changes, create comprehensive PR description, submit PR with proper labels and reviewers. COMPLETE THE FULL IMPLEMENTATION.")
-```
-
-```python
-# ❌ WRONG: Direct code implementation  
-Write("/path/file.py", "def new_function()...")
-Edit("/path/file.py", old="...", new="...")
-
-# ✅ CORRECT: Route through agent-coordinator with EXECUTION instructions
-Task(subagent_type="agent-coordinator", prompt="IMPLEMENT new function in file.py: WRITE CODE to create the function, add proper error handling, update tests, and validate functionality. COMPLETE THE FULL IMPLEMENTATION, do not just provide a plan.")
-```
-
-#### Critical Execution Instructions for Sub-Agents
-
-**🚨 MANDATORY EXECUTION KEYWORDS**: Always include these in Task prompts to ensure execution rather than planning:
-
-```yaml
-EXECUTION_REQUIRED_KEYWORDS:
-  # Primary Action Directives (MUST include one)
-  - "EXECUTE": For operational tasks (git, builds, deployments)
-  - "IMPLEMENT": For code writing and development tasks  
-  - "WRITE CODE": For programming tasks requiring file creation/modification
-  - "COMPLETE THE FULL IMPLEMENTATION": End all prompts with this phrase
-
-  # Clarity Modifiers (include when applicable)
-  - "do not just provide a plan": Explicitly prevent planning-only responses
-  - "write actual code": Distinguish from analysis tasks
-  - "complete all steps": Ensure full workflow execution
-  - "validate and test": Include verification steps
-
-RESEARCH_ONLY_KEYWORDS:
-  # Use these ONLY when you want analysis without execution
-  - "ANALYZE": For code review and investigation
-  - "RESEARCH": For information gathering
-  - "STUDY": For understanding existing systems
-```
-
-**✅ CORRECT Task Prompt Structure**:
-```python
-# Full execution pattern
-Task(subagent_type="[agent-type]", prompt="[ACTION_VERB] [specific_task]: [detailed_requirements]. COMPLETE THE FULL IMPLEMENTATION, do not just provide a plan.")
-
-# Examples that WORK:
-Task(subagent_type="git-ops-agent", prompt="EXECUTE PR creation workflow: analyze current branch changes, create comprehensive PR description, submit PR with proper labels and reviewers. COMPLETE THE FULL IMPLEMENTATION.")
-
-Task(subagent_type="backend-architect-agent", prompt="IMPLEMENT user authentication system: WRITE CODE for login endpoints, add JWT token handling, create middleware, update database models. COMPLETE THE FULL IMPLEMENTATION, do not just provide a plan.")
-
-Task(subagent_type="data-engineer-agent", prompt="EXECUTE ETL pipeline setup: configure data ingestion from SEC filings, implement processing logic, setup output validation. WRITE CODE and COMPLETE THE FULL IMPLEMENTATION.")
-```
-
-**❌ WRONG Task Prompts That Cause Planning-Only Responses**:
-```python
-# These cause agents to stop at planning phase:
-Task(subagent_type="agent-coordinator", prompt="Handle git commit for changes")
-Task(subagent_type="backend-architect-agent", prompt="Implement new function in file.py") 
-Task(subagent_type="data-engineer-agent", prompt="Setup ETL pipeline")
-```
-
-## 🏷️ AGENT SPECIALIZATION DIRECTORY
-
-**NOTE**: Detailed agent selection and routing logic is managed by agent-coordinator. This is a reference directory only.
-
-### Available Specialist Agents
-```yaml
-core_operations:
-  - git-ops-agent: Git workflows, PR management, release coordination
-  - dev-quality-agent: Code quality, testing, validation processes
-  - data-engineer-agent: ETL pipelines, SEC data processing
-  - infra-ops-agent: Infrastructure management, P3 CLI maintenance, environment setup
-  - monitoring-agent: System monitoring, performance tracking
-  
-specialized_domains:
-  - quant-research-agent: DCF calculations, financial analysis  
-  - compliance-risk-agent: Regulatory compliance, audit processes
-  - backend-architect-agent: System architecture, RAG design
-  - web-frontend-agent: UI/UX, dashboard development
-  - web-backend-agent: API design, microservices
-  - api-designer-agent: API specification, integration design
-  - security-engineer-agent: Security protocols, vulnerability assessment
-  - performance-engineer-agent: Performance optimization, scaling
-  - database-admin-agent: Database management, optimization
-  
-strategic_management:
-  - hrbp-agent: Agent performance management, capability assessment
-  - revops-agent: ROI analysis, cost optimization, efficiency metrics
-```
-
-## 📋 AGENT DOCUMENTATION STANDARDS
-
-### Mandatory Agent File Structure (HRBP-Enforced)
-ALL agent definition files MUST include:
-
-```yaml
-required_sections:
-  - Precise role definition and scope boundaries
-  - GitHub issue tracking link for context preservation  
-  - CLAUDE.md policy compliance acknowledgment
-  - P3 workflow integration requirements (infra-ops-agent leads P3 CLI maintenance)
-  - Inter-agent communication protocols
-  - Performance metrics and success criteria
-
-documentation_consistency:
-  - Standardized description format and length
-  - Consistent terminology across all agents
-  - Regular review cycles (quarterly by HRBP)
-  - Version control for significant changes
-```
-
-**AGENT FILE TEMPLATE REQUIREMENTS**:
-- **Header Section**: Name, description, tools specification
-- **Core Expertise**: Detailed specialization areas and capabilities
-- **Primary Responsibilities**: Specific duties and scope boundaries
-- **Workflow Integration**: P3 command usage and agent-coordinator routing
-- **Quality Standards**: Compliance requirements and success metrics
-- **Issue Tracking**: Direct link to corresponding GitHub issue
-- **Policy Compliance**: Reference to CLAUDE.md adherence
-
-**STANDARDIZATION ENFORCEMENT**: HRBP agent conducts quarterly reviews of all agent definition files to ensure consistency, accuracy, and policy compliance.
-
-### Sub-Agent Maintenance Guidelines
-
-**P3 CLI GOVERNANCE STRUCTURE** (Updated 2025-09-02):
-```yaml
-p3_maintenance_hierarchy:
-  technical_authority:
-    - Primary: infra-ops-agent (P3 CLI codebase, commands, functionality)
-    - Secondary: agent-coordinator (workflow integration, routing logic)
-    
-  policy_authority:
-    - Primary: hrbp-agent (P3 workflow compliance, organizational governance)
-    - Secondary: git-ops-agent (PR creation workflows, release coordination)
-    
-  operational_support:
-    - dev-quality-agent: P3 command testing and validation
-    - monitoring-agent: P3 performance tracking and system health
-```
-
-**MAINTENANCE RESPONSIBILITIES BY AGENT**:
-```yaml
-infra_ops_responsibilities:
-  # P3 CLI Technical Ownership (NEW)
-  - P3 command development and modification
-  - P3 system architecture and optimization  
-  - P3 version management and releases
-  - P3 integration with development tools
-  - P3 troubleshooting and technical support
-  - P3 documentation maintenance
-  
-hrbp_responsibilities:
-  # P3 Workflow Policy Governance (UNCHANGED)
-  - P3 workflow compliance monitoring
-  - P3 usage policy enforcement
-  - P3 violation tracking and remediation
-  - Agent training on P3 workflows
-  
-agent_coordinator_responsibilities:
-  # P3 Workflow Integration (UNCHANGED)
-  - P3 command routing in complex workflows
-  - Multi-agent P3 workflow orchestration
-  - P3 workflow optimization analysis
-  
-git_ops_responsibilities:
-  # P3 Git Integration (UNCHANGED)
-  - P3 PR creation workflow implementation
-  - P3 git command integration
-  - P3 release coordination support
-```
-
-**ESCALATION PROTOCOLS FOR P3 ISSUES**:
-1. **Technical Issues**: Report directly to infra-ops-agent
-2. **Policy Violations**: Report to hrbp-agent for compliance tracking
-3. **Workflow Integration**: Route through agent-coordinator for analysis
-4. **Performance Issues**: Monitor via monitoring-agent, escalate to infra-ops-agent
-
-## 🧠 CONTINUOUS IMPROVEMENT MANDATE
-
-### Company Learning Policy
-**REQUIREMENT**: All task execution must contribute to organizational learning and system optimization.
-
-**Implementation**: Agent-coordinator manages all learning workflows, issue breakdown analysis, and optimization cycles. Detailed procedures are defined in agent-coordinator specifications.
-
-### Performance Optimization Schedule
-**POLICY**: System-wide optimization occurs every 10 PRs automatically
-**SCOPE**: Agent performance analysis, workflow efficiency, and capability enhancement
-**EXECUTION**: Agent-coordinator triggers and manages optimization cycles
-
-## 🚨 NON-NEGOTIABLE COMPANY STANDARDS
-
-1. **ARCHITECTURE FIRST** - Always read README.md before starting any task
-2. **ORCHESTRATION MANDATORY** - Route complex tasks through agent-coordinator 
-3. **SSOT I/O ENFORCEMENT** - Only use `common.core.directory_manager` for ALL file operations (see `common/README.md`)
-4. **CONFIGURATION CENTRALIZATION** - Use `common/config/` for all configurations
-5. **P3 WORKFLOW COMPLIANCE** - Never bypass p3 command system
-6. **QUALITY ASSURANCE** - Test before PR creation (`p3 test` mandatory)
-7. **AUTOMATIC PR CREATION** - Always create PR after completing significant changes via `git-ops-agent`
-8. **DOCUMENTATION CURRENCY** - Update parent READMEs when modifying functionality  
-9. **ENGLISH-ONLY STANDARD** - All technical content must use English
-10. **OPERATIONAL EXCELLENCE** - Monitor and handle system errors appropriately
-11. **PROJECT MANAGEMENT** - Break down oversized issues (>5 days) before execution
-
-## 📋 PROJECT MANAGEMENT STANDARDS
-
-### Issue Scope Policy
-**REQUIREMENT**: All issues must be properly scoped (≤5 days) before execution
-**ENFORCEMENT**: Agent-coordinator evaluates and decomposes oversized issues
-**STANDARDS**: Single domain focus, clear dependencies, measurable outcomes
-
-### GitHub Integration Requirements
-**POLICY**: All development work must link to GitHub issues for traceability
-**LABELING**: Use standardized labels that map to agent specializations
-**TRACKING**: Maintain issue dependency relationships and progress visibility
-
-### Agent Persistence Principle
-**CRITICAL**: Each agent must maintain context and continuity through a structured persistence hierarchy.
-
-#### Agent Context Management
-```yaml
-PERSISTENCE_HIERARCHY:
-  # Long-term Objectives (Agent Description Files)
-  - Agent capabilities and specializations
-  - Core responsibilities and scope
-  - Interface specifications and protocols
-  - Permanent configuration and settings
-  
-  # Medium-term Goals (GitHub Issues)  
-  - Current development objectives
-  - Performance improvement targets
-  - Integration milestones and dependencies
-  - Context preservation across sessions
-  
-  # Short-term Work (Local, Gitignored)
-  - Session-specific execution state
-  - Temporary debugging information
-  - Runtime logs and diagnostics
-  - Transient workflow data
-```
-
-**IMPLEMENTATION REQUIREMENTS**:
-- Every agent description file MUST link to its corresponding GitHub issue for context preservation
-- Agent issues serve as persistent memory for medium-term objectives and session continuity
-- Local work stays ephemeral and is automatically gitignored
-
-### Documentation and Planning Policy
-**CRITICAL**: Use GitHub Issues for ALL planning and documentation, NOT additional .md files
-
-#### Planning Management Rules
-```yaml
-ALWAYS_use_github_issues:
-  # Project Planning (NEVER create .md files)
-  - Architecture planning and design documents
-  - Implementation roadmaps and phase planning  
-  - Task breakdown and dependency tracking
-  - Progress reports and status updates
-  - Review findings and recommendations
-  - Optimization plans and strategies
-
-PROHIBITED_documentation_files:
-  - ARCHITECTURE_REVIEW.md
-  - IMPLEMENTATION_PLAN.md  
-  - OPTIMIZATION_ROADMAP.md
-  - PROJECT_STATUS.md
-  - Any planning or tracking .md files
-
-ALLOWED_documentation_only:
-  - README.md (project overview and setup)
-  - CLAUDE.md (global company policies)
-  - Module-specific README.md (technical documentation)
-  - API documentation (when required)
-```
-
-**ENFORCEMENT**: All planning, tracking, and architectural documentation MUST be managed through GitHub Issues with proper labels, milestones, and cross-references. Never create additional .md files for project management.
-
-## 🚨 POLICY COMPLIANCE MONITORING
-
-### HRBP-Managed Violation Tracking System
-**IMPLEMENTATION**: GitHub issues labeled "policy-violation" managed by HRBP agent
-**ESCALATION**: Repeated violations trigger HRBP intervention and remediation protocols
-**REMEDIATION**: Mandatory agent retraining, documentation updates, and process improvements
-
-### Common Violations to Monitor
-**CRITICAL POLICY VIOLATIONS**:
-- **PR Creation Bypass**: Using `gh pr create` instead of mandatory `p3 ship`
-- **PR Creation Routing Error**: Routing PR creation through agent-coordinator instead of directly to git-ops-agent
-- **Agent-Coordinator Bypass**: Using direct tools for complex multi-step tasks
-- **Policy Reading Failure**: Skipping mandatory task initiation protocol checklist
-- **GitHub Issue Avoidance**: Creating .md planning files instead of using GitHub issues
-- **P3 Workflow Non-Compliance**: Bypassing required testing and validation steps
-- **P3 CLI Unauthorized Modification**: Modifying P3 CLI without infra-ops-agent approval
-
-### Violation Response Protocol
-```yaml
-violation_severity:
-  level_1_warning:
-    - First-time policy bypass
-    - Immediate correction with documentation reference
-    - HRBP notification for tracking
-    
-  level_2_intervention:
-    - Repeated violations (2+ instances)
-    - HRBP-mandated policy review session
-    - GitHub issue creation for violation tracking
-    
-  level_3_remediation:
-    - Persistent non-compliance (3+ instances)
-    - Formal HRBP assessment and retraining
-    - Agent definition file review and updates
-    - Management escalation consideration
-```
-
-### Performance Metrics and Tracking
-**HRBP MONITORING RESPONSIBILITIES**:
-- Weekly policy compliance rate analysis
-- Violation pattern identification and root cause analysis
-- Agent-specific compliance tracking and improvement planning
-- Quarterly compliance reporting and policy optimization recommendations
-
-## 🛡️ OPERATIONAL RESILIENCE POLICY
-
-### Error Management Standards
-**REQUIREMENT**: All system errors must be handled gracefully with appropriate fallback mechanisms
-**IMPLEMENTATION**: Agent-coordinator manages error detection, recovery protocols, and system resilience
-**MONITORING**: Continuous error pattern analysis and system optimization
-
-### Agent Availability Management  
-**CURRENT STATUS**: Limited agent implementation requires robust fallback strategies
-**POLICY**: All delegations must include fallback routing when primary agents unavailable
-**EVOLUTION**: Agent ecosystem will expand based on usage patterns and business needs
-
-## 🛠️ UNIFIED I/O CONSTRAINTS
-
-**CRITICAL**: All file I/O operations must use the SSOT DirectoryManager system exclusively. No exceptions.
-
-**ENFORCEMENT**: All PR creation must pass I/O compliance checks. Any non-SSOT I/O patterns will block PR approval.
-
-**📖 DETAILED RULES**: See `common/README.md` for complete I/O standards, violation levels, migration guide, and compliance validation procedures.
-
-### Quick Reference
-
-#### ✅ REQUIRED Pattern
-```python
-from common.core.directory_manager import directory_manager, DataLayer
-data_path = directory_manager.get_layer_path(DataLayer.RAW_DATA, partition="20250901")
-```
-
-#### ❌ PROHIBITED Patterns
-```python
-data_path = Path("build_data/stage_00_raw/20250901")  # FORBIDDEN
-from common.io_utils import load_json                 # REMOVED
-```
-
-#### Validation Command
-```bash
-bash scripts/validate_io_compliance.sh  # Run before PR creation
-```
-
-## 🌐 ENGLISH-ONLY STANDARD
-
-**CRITICAL**: All technical content must use English for international standards compliance.
-
-### Mandatory English Usage
-- **Code**: Variables, functions, classes, modules
-- **Documentation**: Comments, docstrings, README files  
-- **Configuration**: Config keys, values, documentation
-- **Operations**: Log messages, error messages, commit messages
-- **Communication**: Issue tracking, PR descriptions, technical discussions
-
-### Exception Policy
-**Acceptable Non-English**: User-facing templates for localization (in dedicated i18n directories only)
-
-## ⚙️ SYSTEM ARCHITECTURE STANDARDS
-
-### Configuration Management
-**CENTRALIZATION**: All configurations at `common/config/` for SSOT compliance
-**DIRECTORY PATHS**: Use centralized `directory_manager` - never hard-code paths
-**DATA LAYERS**: Use DataLayer enums instead of string paths
-
-### Command System Compliance  
-**P3 WORKFLOW**: Always use `p3 <command> [scope]` - never direct python scripts
-**TESTING SCOPES**: f2 (dev), m7 (testing), n100 (validation), v3k (production)
-**MANDATORY COMMANDS**: `p3 ready`, `p3 test`, `p3 ship`
-**P3 CLI MAINTENANCE**: All P3 CLI modifications must route through infra-ops-agent
-
-#### P3 Workflow Decision Matrix
-
-**🎯 "What do I want to do?" → Command Selection Guide**
-
-| What You Want | Command | When to Use |
-|---------------|---------|-------------|
-| **"Start working"** | `p3 ready` | Beginning of work session, after restart, uncertain environment |
-| **"Check my code"** | `p3 check [scope]` | After changes, before commit, during development (use `f2` for speed) |
-| **"Test everything"** | `p3 test [scope]` | Before PR (F2 mandatory), after architectural changes, final validation |
-| **"Create PR"** | `p3 ship "title" issue` | Work complete, tested, ready for review (F2 tests must pass) |
-| **"What's wrong?"** | `p3 debug` | Tests failing, environment issues, services not responding |
-| **"Fix everything"** | `p3 reset` | Multiple failures, corruption, last resort (⚠️ destructive) |
-| **"Build datasets"** | `p3 build [scope]` | Data pipeline testing, analysis prep, production data generation |
-| **"Show version"** | `p3 version` | Debugging version issues, documentation, system verification |
-
-**Scope Guidelines**:
-- **f2** (2 companies, 2-5min): Development default, PR validation
-- **m7** (7 companies, 10-20min): Release prep, integration testing
-- **n100** (100 companies, 1-3hr): Production validation, performance testing
-- **v3k** (3000+ companies, 6-12hr): Full production datasets only
-
-**🚨 MANDATORY P3 USAGE PATTERNS**:
-
-```yaml
-REQUIRED_WORKFLOWS:
-  daily_start:
-    sequence: ["p3 ready"]
-    frequency: "Every work session start"
-    
-  development_cycle:
-    sequence: ["p3 check f2", "make changes", "p3 check f2", "repeat"]
-    frequency: "During active development"
-    
-  pr_creation:
-    sequence: ["p3 test f2", "p3 ship 'Title' ISSUE_NUM"]
-    frequency: "When work is complete"
-    requirements: "F2 tests MUST pass"
-    
-  emergency_recovery:
-    sequence: ["p3 debug", "attempt fixes", "p3 reset if needed", "p3 ready"]
-    frequency: "When systems fail"
-
-PROHIBITED_PATTERNS:
-  # NEVER bypass P3 system
-  - Direct git commands for PR creation
-  - Direct python script execution  
-  - Manual environment setup
-  - Skip testing before PR (F2 minimum mandatory)
-  - Use old testing options (--skip-m7-test removed)
-```
-
-**🎯 SCOPE SELECTION GUIDELINES**:
-
-```yaml
-SCOPE_DECISION_MATRIX:
-  f2_fast_scope:
-    companies: 2
-    duration: "2-5 minutes"
-    use_cases:
-      - Development testing (mandatory before PR)
-      - Quick code validation
-      - Rapid feedback cycles
-      - CI/CD validation
-    when: "Default choice for most development work"
-    
-  m7_medium_scope:
-    companies: 7
-    duration: "10-20 minutes"  
-    use_cases:
-      - Pre-release validation
-      - Integration testing
-      - Performance baseline
-      - Regression testing
-    when: "Before major releases or architectural changes"
-    
-  n100_large_scope:
-    companies: 100
-    duration: "1-3 hours"
-    use_cases:
-      - Production validation
-      - Performance testing
-      - Data quality validation
-      - Release candidate testing
-    when: "Release preparation and production readiness"
-    
-  v3k_production_scope:
-    companies: "3000+"
-    duration: "6-12 hours"
-    use_cases:
-      - Full production datasets
-      - Complete system validation
-      - Production deployment
-      - Final release validation
-    when: "Production deployment only"
-
-DEFAULT_RECOMMENDATIONS:
-  development: "Always use f2 for development work"
-  testing: "Use f2 for PR validation, m7 for release prep"
-  production: "Use n100 for staging, v3k for production"
-```
-
-### Quality Assurance Requirements
-**PRE-PR TESTING**: `p3 test m7` validation mandatory before PR creation
-**README CONSISTENCY**: Update parent READMEs when modifying directory functionality
-**ISSUE LINKING**: All changes must link to GitHub issues for traceability
-
----
-
-**For detailed implementation procedures, see:**
-- **Agent-Coordinator**: Workflow orchestration and delegation logic
-- **README.md**: Complete project architecture and technical details  
-- **Directory READMEs**: Component-specific implementation guidance
-
-
+# CLAUDE.md - Global Company Policies
+
+## 🚨 MANDATORY TASK INITIATION PROTOCOL (READ FIRST)
+
+**BEFORE ANY TASK EXECUTION - COMPLETE THIS CHECKLIST:**
+
+### Phase 1: Foundation Knowledge ✅
+- [ ] **Read CLAUDE.md completely** (this file) - understand all company policies  
+- [ ] **Read README.md** - understand project architecture and setup
+- [ ] **Identify task complexity** - single-step vs multi-step vs multi-domain
+- [ ] **Think as en engineer** Think about the correct repair method and follow the reuse philosophy of large-scale projects. Avoid bypassing all existing logic and creating a new logic block.
+- [ ] **Respect to the basic process**  Avoid skipping or modifying the basic process when it fails.
+- [ ] **NEVER BYPASS P3 SHIP FAILURES** When p3 ship fails, ALWAYS fix the root cause. Never create workarounds, mock tests, or manual processes to bypass validation. If pandas import fails, fix the dependency chain. If tests timeout, fix the environment. If validation fails, fix the code. This ensures system integrity and prevents technical debt.
+- [ ] **Two-layer modularity** - Before you start, think clearly about what directory to put your code in. The logic you care about should be in the directories/subdirectories/<here>. Follow the two-tier principle of modules/submodules/<file>.
+
+
+### Phase 2: Tool & Agent Selection ✅  
+- [ ] **Determine tool requirements**:
+  - Simple read/analysis → Direct tools (Read, Grep, Glob)
+  - Git operations → Use `p3` commands (NEVER direct git for PR creation)
+  - Complex workflows → Route through `agent-coordinator`
+- [ ] **Select appropriate specialist agents** from 17 available:
+  - Orchestration: agent-coordinator
+  - Core Ops: git-ops, dev-quality, data-engineer, infra-ops, monitoring  
+  - Specialized: quant-research, compliance-risk, backend-architect, web-frontend, web-backend, api-designer, security-engineer, performance-engineer, database-admin
+  - Strategic: hrbp, revops
+
+### Phase 3: Workflow Validation ✅
+- [ ] **Confirm routing decision**:
+  - Direct execution: Only for single-step read operations
+  - Agent-coordinator: All complex, multi-step, or multi-domain tasks
+  - P3 commands: All PR creation (`p3 ship "title" ISSUE_NUM`)
+- [ ] **Validate execution keywords** for agent tasks:
+  - Use "EXECUTE", "IMPLEMENT", "WRITE CODE" for action
+  - End with "COMPLETE THE FULL IMPLEMENTATION"
+
+### Phase 4: Quality Assurance ✅
+- [ ] **Pre-execution checks**:
+  - Issue linked and properly scoped (≤5 days)
+  - GitHub issue exists for context preservation
+  - Agent issue tracking confirmed (each agent → specific GitHub issue)
+- [ ] **Compliance verification**:
+  - English-only standard maintained
+  - Configuration centralization (`common/config/`)  
+  - Documentation currency planned
+
+### Phase 5: Completion & PR Creation ✅
+- [ ] **Task completion verification**:
+  - All implementation work finished
+  - Code tested and validated
+  - Documentation updated appropriately
+- [ ] **Self-validation of design goals** (MANDATORY before PR):
+  - Execute validation commands to verify changes work as intended
+  - Check compliance with original requirements
+  - Validate no regressions introduced
+  - Confirm architectural integrity maintained
+- [ ] **Automatic PR creation** (MANDATORY for significant changes):
+  - Route directly to `git-ops-agent` with EXECUTE keywords
+  - Use `p3 ship "title" ISSUE_NUM` workflow
+  - Include comprehensive change description
+  - Add proper labels and milestone assignment
+
+---
+
+**❌ TASK EXECUTION WITHOUT COMPLETING THIS CHECKLIST VIOLATES COMPANY POLICY**
+
+**🎯 QUICK REFERENCE - MOST COMMON VIOLATIONS:**
+- Creating PRs with `gh pr create` instead of `p3 ship`
+- Routing PR creation through agent-coordinator instead of directly to git-ops-agent
+- Using direct tools for complex multi-step tasks instead of agent-coordinator
+- Skipping README.md reading before architecture tasks
+- Creating .md planning files instead of using GitHub Issues
+
+---
+
+## 👥 ORGANIZATIONAL AUTHORITY STRUCTURE
+
+### 🚨 OFFICIAL ANNOUNCEMENT: P3 CLI MAINTENANCE TRANSFER (Effective Immediately)
+
+**P3 CLI GOVERNANCE TRANSITION**: As of 2025-09-02, the P3 Command Line Interface maintenance and development responsibility is officially transferred from general infrastructure management to **infra-ops-agent** as the designated specialist.
+
+**RATIONALE**: The P3 CLI has evolved from a complex 49-command system to a streamlined 8-workflow system with advanced worktree Python isolation capabilities. This simplified yet sophisticated system requires specialized infrastructure expertise for ongoing maintenance, optimization, and enhancement.
+
+**INFRA-OPS-AGENT P3 RESPONSIBILITIES** (Effective Immediately):
+- **P3 Command Development**: All new P3 command creation and modification
+- **Workflow Optimization**: P3 workflow efficiency analysis and improvement
+- **System Integration**: P3 integration with git workflows and CI/CD pipelines
+- **Performance Monitoring**: P3 execution performance tracking and optimization
+- **Documentation Maintenance**: P3 usage documentation and troubleshooting guides
+- **Version Management**: P3 CLI versioning, release coordination, and deployment
+- **User Support**: P3 workflow guidance and issue resolution
+
+### HRBP Agent - CLAUDE.md Owner and Policy Manager
+**DESIGNATED AUTHORITY**: HRBP agent has exclusive responsibility for:
+- CLAUDE.md content design, updates, and version control
+- Agent definition file standardization and template enforcement  
+- Company policy compliance monitoring and violation tracking
+- Cross-agent communication protocol specifications
+- Policy exemption evaluation and approval processes
+- **ORGANIZATIONAL GOVERNANCE**: P3 workflow policy compliance monitoring (not technical maintenance)
+
+**CHANGE MANAGEMENT**: All CLAUDE.md modifications must be:
+1. Proposed through HRBP agent via GitHub issue
+2. Reviewed for organizational impact and consistency
+3. Approved by HRBP agent before implementation
+4. Documented with rationale and effective date
+
+### Infra-Ops Agent - P3 CLI Technical Authority
+**DESIGNATED AUTHORITY**: Infra-ops-agent has exclusive technical responsibility for:
+- P3 CLI codebase maintenance and enhancement
+- P3 command functionality development and testing
+- P3 system architecture evolution and optimization
+- P3 integration with development workflows and tools
+- P3 performance analysis and system reliability
+- P3 troubleshooting and technical support
+
+---
+
+<!-- Company Policy Document for SEC Filing-Enhanced Quantitative Trading Platform -->
+
+> **Clean Repository Structure** (2025-08-26): Main repository contains only code, documentation, and configurations. Data subtree at `build_data/` with centralized configs at `common/config/`.
+
+This file establishes the global company policies and standards for all Claude Code operations on this SEC Filing-Enhanced Graph RAG-powered DCF valuation system.
+
+## 🏢 COMPANY GOVERNANCE POLICIES
+
+### Universal Entry Point Policy
+
+**CRITICAL**: ALL complex tasks MUST route through agent-coordinator for optimal resource allocation and quality assurance.
+
+#### Core Delegation Principle
+- **Agent-Coordinator**: Primary orchestration agent for all multi-step workflows
+- **Direct Tools**: Only for simple, single-step operations (file reads, status checks)
+- **Specialized Agents**: Selected by agent-coordinator based on task requirements
+
+#### Task Classification Standards
+
+**MANDATORY AGENT-COORDINATOR ROUTING**:
+```yaml
+ALWAYS_use_agent_coordinator:
+  # Git Operations (NEVER use direct tools)
+  - ALL git commands (status, diff, log, add, commit, push, rebase)
+  - Branch operations and merging
+  - Release coordination and tagging
+  
+  # Exception: PR creation routes DIRECTLY to git-ops-agent (their specialty)
+  
+  # Development Workflows (NEVER do directly)
+  - Code implementation (writing, editing code files)
+  - Multi-file refactoring and restructuring
+  - Testing and validation workflows
+  - Build and deployment processes
+  
+  # Complex Analysis Tasks
+  - Multi-file code analysis and search
+  - Architecture planning and system design
+  - Data processing and ETL operations
+  - Performance analysis and optimization
+  
+  # Infrastructure Operations  
+  - Environment setup and configuration
+  - System monitoring and diagnostics
+  - Quality assurance processes
+  - Documentation generation
+  - P3 CLI maintenance and development
+```
+
+**DIRECT TOOL USAGE ONLY**:
+```yaml
+simple_single_step_only:
+  # File Operations (READ-ONLY information gathering)
+  - Reading single files for information
+  - Directory listing for exploration
+  - File pattern searching (Glob, Grep) for analysis
+  - Simple configuration lookups
+  
+  # Status and Information Commands
+  - Quick system status checks (non-git)
+  - Environment variable checks
+  - Simple path validation
+  
+  # NOTE: If any task involves WRITING, MODIFYING, or EXECUTING 
+  # multiple steps, it MUST go through agent-coordinator
+```
+
+**KEY PRINCIPLE**: When in doubt, route through agent-coordinator. Direct tools are ONLY for read-only information gathering and simple status checks.
+
+#### PR Creation Routing Exception
+
+**CRITICAL PR CREATION POLICY**: PR creation tasks route DIRECTLY to git-ops-agent, NOT through agent-coordinator.
+
+**RATIONALE**: PR creation is git-ops-agent's core specialty and primary responsibility. Direct routing ensures:
+- Optimal expertise utilization for git workflows
+- Faster PR creation without orchestration overhead  
+- Clear accountability for PR quality and compliance
+- Specialized handling of `p3 ship` workflow integration
+
+**IMPLEMENTATION**:
+```python
+# ✅ CORRECT: Direct routing to git-ops-agent for PR creation
+Task(subagent_type="git-ops-agent", prompt="EXECUTE PR creation workflow: analyze current branch changes, create comprehensive PR description, submit PR with proper labels and reviewers. COMPLETE THE FULL IMPLEMENTATION.")
+
+# ❌ WRONG: Routing PR creation through agent-coordinator
+Task(subagent_type="agent-coordinator", prompt="Create PR for current changes")
+```
+
+#### Claude Code Operation Matrix
+
+| Operation Type | Tool Usage | Example |
+|---|---|---|
+| **Git Commands** | 🚫 NEVER Direct → ✅ agent-coordinator | `git status` → Task(agent-coordinator) |
+| **Code Writing** | 🚫 NEVER Direct → ✅ agent-coordinator | Writing functions → Task(backend-architect-agent) |
+| **Multi-file Edit** | 🚫 NEVER Direct → ✅ agent-coordinator | Refactoring → Task(dev-quality-agent) |
+| **PR Creation** | 🚫 NEVER Direct → ✅ git-ops-agent | `p3 ship` → Task(git-ops-agent) |
+| **File Reading** | ✅ Direct Tools OK | Read("path/file.py") |
+| **Directory Listing** | ✅ Direct Tools OK | LS("/path/to/dir") |
+| **Pattern Search** | ✅ Direct Tools OK | Grep("pattern", glob="*.py") |
+| **Status Check** | ✅ Direct Tools OK | Non-git status commands |
+
+#### Violation Examples to Avoid
+```bash
+# ❌ WRONG: Direct git commands
+Bash("git status")
+Bash("git add .")
+Bash("git commit -m 'message'")
+
+# ✅ CORRECT: Route through agent-coordinator with EXECUTION instructions
+Task(subagent_type="agent-coordinator", prompt="EXECUTE git commit workflow: analyze current changes with git status and git diff, add all modified files, create commit with descriptive message, and push to remote. WRITE CODE and COMPLETE THE FULL IMPLEMENTATION.")
+
+# ✅ CORRECT: For PR creation, route DIRECTLY to git-ops-agent  
+Task(subagent_type="git-ops-agent", prompt="EXECUTE PR creation workflow: analyze current branch changes, create comprehensive PR description, submit PR with proper labels and reviewers. COMPLETE THE FULL IMPLEMENTATION.")
+```
+
+```python
+# ❌ WRONG: Direct code implementation  
+Write("/path/file.py", "def new_function()...")
+Edit("/path/file.py", old="...", new="...")
+
+# ✅ CORRECT: Route through agent-coordinator with EXECUTION instructions
+Task(subagent_type="agent-coordinator", prompt="IMPLEMENT new function in file.py: WRITE CODE to create the function, add proper error handling, update tests, and validate functionality. COMPLETE THE FULL IMPLEMENTATION, do not just provide a plan.")
+```
+
+#### Critical Execution Instructions for Sub-Agents
+
+**🚨 MANDATORY EXECUTION KEYWORDS**: Always include these in Task prompts to ensure execution rather than planning:
+
+```yaml
+EXECUTION_REQUIRED_KEYWORDS:
+  # Primary Action Directives (MUST include one)
+  - "EXECUTE": For operational tasks (git, builds, deployments)
+  - "IMPLEMENT": For code writing and development tasks  
+  - "WRITE CODE": For programming tasks requiring file creation/modification
+  - "COMPLETE THE FULL IMPLEMENTATION": End all prompts with this phrase
+
+  # Clarity Modifiers (include when applicable)
+  - "do not just provide a plan": Explicitly prevent planning-only responses
+  - "write actual code": Distinguish from analysis tasks
+  - "complete all steps": Ensure full workflow execution
+  - "validate and test": Include verification steps
+
+RESEARCH_ONLY_KEYWORDS:
+  # Use these ONLY when you want analysis without execution
+  - "ANALYZE": For code review and investigation
+  - "RESEARCH": For information gathering
+  - "STUDY": For understanding existing systems
+```
+
+**✅ CORRECT Task Prompt Structure**:
+```python
+# Full execution pattern
+Task(subagent_type="[agent-type]", prompt="[ACTION_VERB] [specific_task]: [detailed_requirements]. COMPLETE THE FULL IMPLEMENTATION, do not just provide a plan.")
+
+# Examples that WORK:
+Task(subagent_type="git-ops-agent", prompt="EXECUTE PR creation workflow: analyze current branch changes, create comprehensive PR description, submit PR with proper labels and reviewers. COMPLETE THE FULL IMPLEMENTATION.")
+
+Task(subagent_type="backend-architect-agent", prompt="IMPLEMENT user authentication system: WRITE CODE for login endpoints, add JWT token handling, create middleware, update database models. COMPLETE THE FULL IMPLEMENTATION, do not just provide a plan.")
+
+Task(subagent_type="data-engineer-agent", prompt="EXECUTE ETL pipeline setup: configure data ingestion from SEC filings, implement processing logic, setup output validation. WRITE CODE and COMPLETE THE FULL IMPLEMENTATION.")
+```
+
+**❌ WRONG Task Prompts That Cause Planning-Only Responses**:
+```python
+# These cause agents to stop at planning phase:
+Task(subagent_type="agent-coordinator", prompt="Handle git commit for changes")
+Task(subagent_type="backend-architect-agent", prompt="Implement new function in file.py") 
+Task(subagent_type="data-engineer-agent", prompt="Setup ETL pipeline")
+```
+
+## 🏷️ AGENT SPECIALIZATION DIRECTORY
+
+**NOTE**: Detailed agent selection and routing logic is managed by agent-coordinator. This is a reference directory only.
+
+### Available Specialist Agents
+```yaml
+core_operations:
+  - git-ops-agent: Git workflows, PR management, release coordination
+  - dev-quality-agent: Code quality, testing, validation processes
+  - data-engineer-agent: ETL pipelines, SEC data processing
+  - infra-ops-agent: Infrastructure management, P3 CLI maintenance, environment setup
+  - monitoring-agent: System monitoring, performance tracking
+  
+specialized_domains:
+  - quant-research-agent: DCF calculations, financial analysis  
+  - compliance-risk-agent: Regulatory compliance, audit processes
+  - backend-architect-agent: System architecture, RAG design
+  - web-frontend-agent: UI/UX, dashboard development
+  - web-backend-agent: API design, microservices
+  - api-designer-agent: API specification, integration design
+  - security-engineer-agent: Security protocols, vulnerability assessment
+  - performance-engineer-agent: Performance optimization, scaling
+  - database-admin-agent: Database management, optimization
+  
+strategic_management:
+  - hrbp-agent: Agent performance management, capability assessment
+  - revops-agent: ROI analysis, cost optimization, efficiency metrics
+```
+
+## 📋 AGENT DOCUMENTATION STANDARDS
+
+### Mandatory Agent File Structure (HRBP-Enforced)
+ALL agent definition files MUST include:
+
+```yaml
+required_sections:
+  - Precise role definition and scope boundaries
+  - GitHub issue tracking link for context preservation  
+  - CLAUDE.md policy compliance acknowledgment
+  - P3 workflow integration requirements (infra-ops-agent leads P3 CLI maintenance)
+  - Inter-agent communication protocols
+  - Performance metrics and success criteria
+
+documentation_consistency:
+  - Standardized description format and length
+  - Consistent terminology across all agents
+  - Regular review cycles (quarterly by HRBP)
+  - Version control for significant changes
+```
+
+**AGENT FILE TEMPLATE REQUIREMENTS**:
+- **Header Section**: Name, description, tools specification
+- **Core Expertise**: Detailed specialization areas and capabilities
+- **Primary Responsibilities**: Specific duties and scope boundaries
+- **Workflow Integration**: P3 command usage and agent-coordinator routing
+- **Quality Standards**: Compliance requirements and success metrics
+- **Issue Tracking**: Direct link to corresponding GitHub issue
+- **Policy Compliance**: Reference to CLAUDE.md adherence
+
+**STANDARDIZATION ENFORCEMENT**: HRBP agent conducts quarterly reviews of all agent definition files to ensure consistency, accuracy, and policy compliance.
+
+### Sub-Agent Maintenance Guidelines
+
+**P3 CLI GOVERNANCE STRUCTURE** (Updated 2025-09-02):
+```yaml
+p3_maintenance_hierarchy:
+  technical_authority:
+    - Primary: infra-ops-agent (P3 CLI codebase, commands, functionality)
+    - Secondary: agent-coordinator (workflow integration, routing logic)
+    
+  policy_authority:
+    - Primary: hrbp-agent (P3 workflow compliance, organizational governance)
+    - Secondary: git-ops-agent (PR creation workflows, release coordination)
+    
+  operational_support:
+    - dev-quality-agent: P3 command testing and validation
+    - monitoring-agent: P3 performance tracking and system health
+```
+
+**MAINTENANCE RESPONSIBILITIES BY AGENT**:
+```yaml
+infra_ops_responsibilities:
+  # P3 CLI Technical Ownership (NEW)
+  - P3 command development and modification
+  - P3 system architecture and optimization  
+  - P3 version management and releases
+  - P3 integration with development tools
+  - P3 troubleshooting and technical support
+  - P3 documentation maintenance
+  
+hrbp_responsibilities:
+  # P3 Workflow Policy Governance (UNCHANGED)
+  - P3 workflow compliance monitoring
+  - P3 usage policy enforcement
+  - P3 violation tracking and remediation
+  - Agent training on P3 workflows
+  
+agent_coordinator_responsibilities:
+  # P3 Workflow Integration (UNCHANGED)
+  - P3 command routing in complex workflows
+  - Multi-agent P3 workflow orchestration
+  - P3 workflow optimization analysis
+  
+git_ops_responsibilities:
+  # P3 Git Integration (UNCHANGED)
+  - P3 PR creation workflow implementation
+  - P3 git command integration
+  - P3 release coordination support
+```
+
+**ESCALATION PROTOCOLS FOR P3 ISSUES**:
+1. **Technical Issues**: Report directly to infra-ops-agent
+2. **Policy Violations**: Report to hrbp-agent for compliance tracking
+3. **Workflow Integration**: Route through agent-coordinator for analysis
+4. **Performance Issues**: Monitor via monitoring-agent, escalate to infra-ops-agent
+
+## 🧠 CONTINUOUS IMPROVEMENT MANDATE
+
+### Company Learning Policy
+**REQUIREMENT**: All task execution must contribute to organizational learning and system optimization.
+
+**Implementation**: Agent-coordinator manages all learning workflows, issue breakdown analysis, and optimization cycles. Detailed procedures are defined in agent-coordinator specifications.
+
+### Performance Optimization Schedule
+**POLICY**: System-wide optimization occurs every 10 PRs automatically
+**SCOPE**: Agent performance analysis, workflow efficiency, and capability enhancement
+**EXECUTION**: Agent-coordinator triggers and manages optimization cycles
+
+## 🚨 NON-NEGOTIABLE COMPANY STANDARDS
+
+1. **ARCHITECTURE FIRST** - Always read README.md before starting any task
+2. **ORCHESTRATION MANDATORY** - Route complex tasks through agent-coordinator 
+3. **SSOT I/O ENFORCEMENT** - Only use `common.core.directory_manager` for ALL file operations (see `common/README.md`)
+4. **CONFIGURATION CENTRALIZATION** - Use `common/config/` for all configurations
+5. **P3 WORKFLOW COMPLIANCE** - Never bypass p3 command system
+6. **QUALITY ASSURANCE** - Test before PR creation (`p3 test` mandatory)
+7. **AUTOMATIC PR CREATION** - Always create PR after completing significant changes via `git-ops-agent`
+8. **DOCUMENTATION CURRENCY** - Update parent READMEs when modifying functionality  
+9. **ENGLISH-ONLY STANDARD** - All technical content must use English
+10. **OPERATIONAL EXCELLENCE** - Monitor and handle system errors appropriately
+11. **PROJECT MANAGEMENT** - Break down oversized issues (>5 days) before execution
+
+## 📋 PROJECT MANAGEMENT STANDARDS
+
+### Issue Scope Policy
+**REQUIREMENT**: All issues must be properly scoped (≤5 days) before execution
+**ENFORCEMENT**: Agent-coordinator evaluates and decomposes oversized issues
+**STANDARDS**: Single domain focus, clear dependencies, measurable outcomes
+
+### GitHub Integration Requirements
+**POLICY**: All development work must link to GitHub issues for traceability
+**LABELING**: Use standardized labels that map to agent specializations
+**TRACKING**: Maintain issue dependency relationships and progress visibility
+
+### Agent Persistence Principle
+**CRITICAL**: Each agent must maintain context and continuity through a structured persistence hierarchy.
+
+#### Agent Context Management
+```yaml
+PERSISTENCE_HIERARCHY:
+  # Long-term Objectives (Agent Description Files)
+  - Agent capabilities and specializations
+  - Core responsibilities and scope
+  - Interface specifications and protocols
+  - Permanent configuration and settings
+  
+  # Medium-term Goals (GitHub Issues)  
+  - Current development objectives
+  - Performance improvement targets
+  - Integration milestones and dependencies
+  - Context preservation across sessions
+  
+  # Short-term Work (Local, Gitignored)
+  - Session-specific execution state
+  - Temporary debugging information
+  - Runtime logs and diagnostics
+  - Transient workflow data
+```
+
+**IMPLEMENTATION REQUIREMENTS**:
+- Every agent description file MUST link to its corresponding GitHub issue for context preservation
+- Agent issues serve as persistent memory for medium-term objectives and session continuity
+- Local work stays ephemeral and is automatically gitignored
+
+### Documentation and Planning Policy
+**CRITICAL**: Use GitHub Issues for ALL planning and documentation, NOT additional .md files
+
+#### Planning Management Rules
+```yaml
+ALWAYS_use_github_issues:
+  # Project Planning (NEVER create .md files)
+  - Architecture planning and design documents
+  - Implementation roadmaps and phase planning  
+  - Task breakdown and dependency tracking
+  - Progress reports and status updates
+  - Review findings and recommendations
+  - Optimization plans and strategies
+
+PROHIBITED_documentation_files:
+  - ARCHITECTURE_REVIEW.md
+  - IMPLEMENTATION_PLAN.md  
+  - OPTIMIZATION_ROADMAP.md
+  - PROJECT_STATUS.md
+  - Any planning or tracking .md files
+
+ALLOWED_documentation_only:
+  - README.md (project overview and setup)
+  - CLAUDE.md (global company policies)
+  - Module-specific README.md (technical documentation)
+  - API documentation (when required)
+```
+
+**ENFORCEMENT**: All planning, tracking, and architectural documentation MUST be managed through GitHub Issues with proper labels, milestones, and cross-references. Never create additional .md files for project management.
+
+## 🚨 POLICY COMPLIANCE MONITORING
+
+### HRBP-Managed Violation Tracking System
+**IMPLEMENTATION**: GitHub issues labeled "policy-violation" managed by HRBP agent
+**ESCALATION**: Repeated violations trigger HRBP intervention and remediation protocols
+**REMEDIATION**: Mandatory agent retraining, documentation updates, and process improvements
+
+### Common Violations to Monitor
+**CRITICAL POLICY VIOLATIONS**:
+- **PR Creation Bypass**: Using `gh pr create` instead of mandatory `p3 ship`
+- **PR Creation Routing Error**: Routing PR creation through agent-coordinator instead of directly to git-ops-agent
+- **Agent-Coordinator Bypass**: Using direct tools for complex multi-step tasks
+- **Policy Reading Failure**: Skipping mandatory task initiation protocol checklist
+- **GitHub Issue Avoidance**: Creating .md planning files instead of using GitHub issues
+- **P3 Workflow Non-Compliance**: Bypassing required testing and validation steps
+- **P3 CLI Unauthorized Modification**: Modifying P3 CLI without infra-ops-agent approval
+
+### Violation Response Protocol
+```yaml
+violation_severity:
+  level_1_warning:
+    - First-time policy bypass
+    - Immediate correction with documentation reference
+    - HRBP notification for tracking
+    
+  level_2_intervention:
+    - Repeated violations (2+ instances)
+    - HRBP-mandated policy review session
+    - GitHub issue creation for violation tracking
+    
+  level_3_remediation:
+    - Persistent non-compliance (3+ instances)
+    - Formal HRBP assessment and retraining
+    - Agent definition file review and updates
+    - Management escalation consideration
+```
+
+### Performance Metrics and Tracking
+**HRBP MONITORING RESPONSIBILITIES**:
+- Weekly policy compliance rate analysis
+- Violation pattern identification and root cause analysis
+- Agent-specific compliance tracking and improvement planning
+- Quarterly compliance reporting and policy optimization recommendations
+
+## 🛡️ OPERATIONAL RESILIENCE POLICY
+
+### Error Management Standards
+**REQUIREMENT**: All system errors must be handled gracefully with appropriate fallback mechanisms
+**IMPLEMENTATION**: Agent-coordinator manages error detection, recovery protocols, and system resilience
+**MONITORING**: Continuous error pattern analysis and system optimization
+
+### Agent Availability Management  
+**CURRENT STATUS**: Limited agent implementation requires robust fallback strategies
+**POLICY**: All delegations must include fallback routing when primary agents unavailable
+**EVOLUTION**: Agent ecosystem will expand based on usage patterns and business needs
+
+## 🛠️ UNIFIED I/O CONSTRAINTS
+
+**CRITICAL**: All file I/O operations must use the SSOT DirectoryManager system exclusively. No exceptions.
+
+**ENFORCEMENT**: All PR creation must pass I/O compliance checks. Any non-SSOT I/O patterns will block PR approval.
+
+**📖 DETAILED RULES**: See `common/README.md` for complete I/O standards, violation levels, migration guide, and compliance validation procedures.
+
+### Quick Reference
+
+#### ✅ REQUIRED Pattern
+```python
+from common.core.directory_manager import directory_manager, DataLayer
+data_path = directory_manager.get_layer_path(DataLayer.RAW_DATA, partition="20250901")
+```
+
+#### ❌ PROHIBITED Patterns
+```python
+data_path = Path("build_data/stage_00_raw/20250901")  # FORBIDDEN
+from common.io_utils import load_json                 # REMOVED
+```
+
+#### Validation Command
+```bash
+bash scripts/validate_io_compliance.sh  # Run before PR creation
+```
+
+## 🌐 ENGLISH-ONLY STANDARD
+
+**CRITICAL**: All technical content must use English for international standards compliance.
+
+### Mandatory English Usage
+- **Code**: Variables, functions, classes, modules
+- **Documentation**: Comments, docstrings, README files  
+- **Configuration**: Config keys, values, documentation
+- **Operations**: Log messages, error messages, commit messages
+- **Communication**: Issue tracking, PR descriptions, technical discussions
+
+### Exception Policy
+**Acceptable Non-English**: User-facing templates for localization (in dedicated i18n directories only)
+
+## ⚙️ SYSTEM ARCHITECTURE STANDARDS
+
+### Configuration Management
+**CENTRALIZATION**: All configurations at `common/config/` for SSOT compliance
+**DIRECTORY PATHS**: Use centralized `directory_manager` - never hard-code paths
+**DATA LAYERS**: Use DataLayer enums instead of string paths
+
+### Command System Compliance  
+**P3 WORKFLOW**: Always use `p3 <command> [scope]` - never direct python scripts
+**TESTING SCOPES**: f2 (dev), m7 (testing), n100 (validation), v3k (production)
+**MANDATORY COMMANDS**: `p3 ready`, `p3 test`, `p3 ship`
+**P3 CLI MAINTENANCE**: All P3 CLI modifications must route through infra-ops-agent
+
+#### P3 Workflow Decision Matrix
+
+**🎯 "What do I want to do?" → Command Selection Guide**
+
+| What You Want | Command | When to Use |
+|---------------|---------|-------------|
+| **"Start working"** | `p3 ready` | Beginning of work session, after restart, uncertain environment |
+| **"Check my code"** | `p3 check [scope]` | After changes, before commit, during development (use `f2` for speed) |
+| **"Test everything"** | `p3 test [scope]` | Before PR (F2 mandatory), after architectural changes, final validation |
+| **"Create PR"** | `p3 ship "title" issue` | Work complete, tested, ready for review (F2 tests must pass) |
+| **"What's wrong?"** | `p3 debug` | Tests failing, environment issues, services not responding |
+| **"Fix everything"** | `p3 reset` | Multiple failures, corruption, last resort (⚠️ destructive) |
+| **"Build datasets"** | `p3 build [scope]` | Data pipeline testing, analysis prep, production data generation |
+| **"Show version"** | `p3 version` | Debugging version issues, documentation, system verification |
+
+**Scope Guidelines**:
+- **f2** (2 companies, 2-5min): Development default, PR validation
+- **m7** (7 companies, 10-20min): Release prep, integration testing
+- **n100** (100 companies, 1-3hr): Production validation, performance testing
+- **v3k** (3000+ companies, 6-12hr): Full production datasets only
+
+**🚨 MANDATORY P3 USAGE PATTERNS**:
+
+```yaml
+REQUIRED_WORKFLOWS:
+  daily_start:
+    sequence: ["p3 ready"]
+    frequency: "Every work session start"
+    
+  development_cycle:
+    sequence: ["p3 check f2", "make changes", "p3 check f2", "repeat"]
+    frequency: "During active development"
+    
+  pr_creation:
+    sequence: ["p3 test f2", "p3 ship 'Title' ISSUE_NUM"]
+    frequency: "When work is complete"
+    requirements: "F2 tests MUST pass"
+    
+  emergency_recovery:
+    sequence: ["p3 debug", "attempt fixes", "p3 reset if needed", "p3 ready"]
+    frequency: "When systems fail"
+
+PROHIBITED_PATTERNS:
+  # NEVER bypass P3 system
+  - Direct git commands for PR creation
+  - Direct python script execution  
+  - Manual environment setup
+  - Skip testing before PR (F2 minimum mandatory)
+  - Use old testing options (--skip-m7-test removed)
+```
+
+**🎯 SCOPE SELECTION GUIDELINES**:
+
+```yaml
+SCOPE_DECISION_MATRIX:
+  f2_fast_scope:
+    companies: 2
+    duration: "2-5 minutes"
+    use_cases:
+      - Development testing (mandatory before PR)
+      - Quick code validation
+      - Rapid feedback cycles
+      - CI/CD validation
+    when: "Default choice for most development work"
+    
+  m7_medium_scope:
+    companies: 7
+    duration: "10-20 minutes"  
+    use_cases:
+      - Pre-release validation
+      - Integration testing
+      - Performance baseline
+      - Regression testing
+    when: "Before major releases or architectural changes"
+    
+  n100_large_scope:
+    companies: 100
+    duration: "1-3 hours"
+    use_cases:
+      - Production validation
+      - Performance testing
+      - Data quality validation
+      - Release candidate testing
+    when: "Release preparation and production readiness"
+    
+  v3k_production_scope:
+    companies: "3000+"
+    duration: "6-12 hours"
+    use_cases:
+      - Full production datasets
+      - Complete system validation
+      - Production deployment
+      - Final release validation
+    when: "Production deployment only"
+
+DEFAULT_RECOMMENDATIONS:
+  development: "Always use f2 for development work"
+  testing: "Use f2 for PR validation, m7 for release prep"
+  production: "Use n100 for staging, v3k for production"
+```
+
+### Quality Assurance Requirements
+**PRE-PR TESTING**: `p3 test m7` validation mandatory before PR creation
+**README CONSISTENCY**: Update parent READMEs when modifying directory functionality
+**ISSUE LINKING**: All changes must link to GitHub issues for traceability
+
+---
+
+**For detailed implementation procedures, see:**
+- **Agent-Coordinator**: Workflow orchestration and delegation logic
+- **README.md**: Complete project architecture and technical details  
+- **Directory READMEs**: Component-specific implementation guidance
+
+